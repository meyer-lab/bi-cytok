[tool.poetry]
name = "bicytok"
version = "0.1.0"
description = ""
authors = ["Aaron Meyer <ameyer@ucla.edu>"]
license = "MIT"

[tool.poetry.dependencies]
python = ">=3.11,<3.12"
<<<<<<< HEAD
numpy = "1.23.5"
pandas = "1.3.5"
scipy = "^1.8.1"
seaborn = "0.11.1"
scikit-learn = "^1.1.1"
numba = "0.57.0rc1"
numbaminpack = "^0.1.3"
make = "^0.1.6.post2"
output = "^1.0.1"
=======
numpy = "^1.24"
pandas = "1.5.3"
scipy = "^1.10"
seaborn = "0.11.1"
numba = "0.57.0rc1"
>>>>>>> af9ac4b8

[tool.poetry.dev-dependencies]
pytest = "^7.2"
pytest-cov = "^3.0.0"

[build-system]
requires = ["poetry-core>=1.0.0"]
build-backend = "poetry.core.masonry.api"

[tool.poetry.scripts]                                                           
fbuild = "bicytok.figures.common:genFigure"<|MERGE_RESOLUTION|>--- conflicted
+++ resolved
@@ -7,23 +7,11 @@
 
 [tool.poetry.dependencies]
 python = ">=3.11,<3.12"
-<<<<<<< HEAD
-numpy = "1.23.5"
-pandas = "1.3.5"
-scipy = "^1.8.1"
-seaborn = "0.11.1"
-scikit-learn = "^1.1.1"
-numba = "0.57.0rc1"
-numbaminpack = "^0.1.3"
-make = "^0.1.6.post2"
-output = "^1.0.1"
-=======
 numpy = "^1.24"
 pandas = "1.5.3"
 scipy = "^1.10"
 seaborn = "0.11.1"
 numba = "0.57.0rc1"
->>>>>>> af9ac4b8
 
 [tool.poetry.dev-dependencies]
 pytest = "^7.2"
