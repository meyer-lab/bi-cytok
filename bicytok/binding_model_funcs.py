"""
Implementation of a simple multivalent binding model.
"""

import jax
import jax.numpy as jnp
import numpy as np
from jaxopt import LevenbergMarquardt

jax.config.update("jax_enable_x64", True)
<<<<<<< HEAD


def cyt_binding_model(
    dose: float,
    recCounts: np.ndarray,
    valencies: np.ndarray,
    monomerAffs: np.ndarray,
) -> np.ndarray:
    """
    Each system should have the same number of ligands, receptors, and complexes.
    """
    L0, KxStar, Rtot, Cplx, Ctheta, Ka = reformat_parameters(
        dose, recCounts, valencies, monomerAffs
    )

    return np.array(
        infer_Rbound_batched_jax(
            jnp.array(L0, dtype=jnp.float64),
            jnp.array(KxStar, dtype=jnp.float64),
            jnp.array(Rtot, dtype=jnp.float64),
            jnp.array(Cplx, dtype=jnp.float64),
            jnp.array(Ctheta, dtype=jnp.float64),
            jnp.array(Ka, dtype=jnp.float64),
        )
    )
=======


def cyt_binding_model(
    dose: float,
    recCounts: np.ndarray,
    valencies: np.ndarray,
    monomerAffs: np.ndarray,
) -> np.ndarray:
    """
    Each system should have the same number of ligands, receptors, and complexes.
    """
    L0, KxStar, Rtot, Cplx, Ctheta, Ka = reformat_parameters(
        dose, recCounts, valencies, monomerAffs
    )

    validate_inputs(L0, KxStar, Rtot, Cplx, Ctheta, Ka)
    return np.array(
        infer_Rbound_batched_jax(
            jnp.array(L0, dtype=jnp.float64),
            jnp.array(KxStar, dtype=jnp.float64),
            jnp.array(Rtot, dtype=jnp.float64),
            jnp.array(Cplx, dtype=jnp.float64),
            jnp.array(Ctheta, dtype=jnp.float64),
            jnp.array(Ka, dtype=jnp.float64),
        )
    )


@jax.jit
def infer_Rbound_batched_jax(
    L0: jnp.ndarray,  # n_samples
    KxStar: jnp.ndarray,  # n_samples
    Rtot: jnp.ndarray,  # n_samples x n_R
    Cplx: jnp.ndarray,  # n_samples x n_cplx x n_L
    Ctheta: jnp.ndarray,  # n_samples x n_cplx
    Ka: jnp.ndarray,  # n_samples x n_L x n_R
) -> jnp.ndarray:
    def process_sample(i):
        return infer_Req(Rtot[i], L0[i], KxStar[i], Cplx[i], Ctheta[i], Ka[i])

    Req, losses = jax.vmap(process_sample)(jnp.arange(Ka.shape[0]))

    _ = jax.lax.cond(
        jnp.any(losses > 1e-3),
        lambda _: jax.debug.print(
            "Losses exceeding threshold: {}", jnp.sum(losses > 1e-3)
        ),
        lambda _: None,
        operand=None,
    )

    return Rtot - Req


def infer_Req(
    Rtot: jnp.ndarray,
    L0: jnp.ndarray,
    KxStar: jnp.ndarray,
    Cplx: jnp.ndarray,
    Ctheta: jnp.ndarray,
    Ka: jnp.ndarray,
) -> tuple[jnp.ndarray, jnp.ndarray]:
    L0_Ctheta_KxStar = L0 * jnp.sum(Ctheta) / KxStar
    Ka_KxStar = Ka * KxStar
    Cplxsum = Cplx.sum(axis=0)

    def residual_log(log_Req: jnp.ndarray) -> jnp.ndarray:
        Req = jnp.exp(log_Req)
        Rbound = infer_Rbound_from_Req(Req, Cplxsum, L0_Ctheta_KxStar, Ka_KxStar)
        return jnp.log(Rtot) - jnp.log(Req + Rbound)

    solver = LevenbergMarquardt(
        residual_log,
        damping_parameter=5e-4,
        maxiter=75,
        tol=1e-14,
        xtol=1e-14,
        gtol=1e-14,
        implicit_diff=False,
        jit=True,
    )
    solution = solver.run(jnp.log(Rtot / 100.0))
    Req_opt = jnp.exp(solution.params)
>>>>>>> 928eed9f

    loss = solution.state.value**2
    return Req_opt, loss

<<<<<<< HEAD
@jax.jit
def infer_Rbound_batched_jax(
    L0: jnp.ndarray,  # n_samples
    KxStar: jnp.ndarray,  # n_samples
    Rtot: jnp.ndarray,  # n_samples x n_R
    Cplx: jnp.ndarray,  # n_samples x n_cplx x n_L
    Ctheta: jnp.ndarray,  # n_samples x n_cplx
    Ka: jnp.ndarray,  # n_samples x n_L x n_R
) -> jnp.ndarray:
    def process_sample(i):
        return infer_Req(Rtot[i], L0[i], KxStar[i], Cplx[i], Ctheta[i], Ka[i])

    Req, losses = jax.vmap(process_sample)(jnp.arange(Ka.shape[0]))

    _ = jax.lax.cond(
        jnp.any(losses > 1e-3),
        lambda _: jax.debug.print(
            "Losses exceeding threshold: {}", jnp.sum(losses > 1e-3)
        ),
        lambda _: None,
        operand=None,
    )

    return Rtot - Req


def infer_Req(
    Rtot: jnp.ndarray,
    L0: jnp.ndarray,
    KxStar: jnp.ndarray,
    Cplx: jnp.ndarray,
    Ctheta: jnp.ndarray,
    Ka: jnp.ndarray,
) -> tuple[jnp.ndarray, jnp.ndarray]:
    L0_Ctheta_KxStar = L0 * jnp.sum(Ctheta) / KxStar
    Ka_KxStar = Ka * KxStar
    Cplxsum = Cplx.sum(axis=0)

    def residual_log(log_Req: jnp.ndarray) -> jnp.ndarray:
        Req = jnp.exp(log_Req)
        Rbound = infer_Rbound_from_Req(Req, Cplxsum, L0_Ctheta_KxStar, Ka_KxStar)
        return jnp.log(Rtot) - jnp.log(Req + Rbound)

    solver = LevenbergMarquardt(
        residual_log,
        damping_parameter=5e-4,
        maxiter=75,
        tol=1e-14,
        xtol=1e-14,
        gtol=1e-14,
        implicit_diff=False,
        jit=True,
    )
    solution = solver.run(jnp.log(Rtot / 100.0))
    Req_opt = jnp.exp(solution.params)

    loss = solution.state.value**2
    return Req_opt, loss


=======

>>>>>>> 928eed9f
def infer_Rbound_from_Req(
    Req: jnp.ndarray,
    Cplxsum: jnp.ndarray,
    L0_Ctheta_KxStar: jnp.ndarray,
    Ka_KxStar: jnp.ndarray,
) -> jnp.ndarray:
    Psi = Req * Ka_KxStar
    Psirs = Psi.sum(axis=1) + 1
    Psinorm = Psi / Psirs[:, None]
    return L0_Ctheta_KxStar * jnp.prod(Psirs**Cplxsum) * jnp.dot(Cplxsum, Psinorm)


<<<<<<< HEAD
=======
def validate_inputs(
    L0: np.ndarray,
    KxStar: np.ndarray,
    Rtot: np.ndarray,
    Cplx: np.ndarray,
    Ctheta: np.ndarray,
    Ka: np.ndarray,
) -> None:
    assert L0.dtype == np.float64
    assert KxStar.dtype == np.float64
    assert Rtot.dtype == np.float64
    assert Ka.dtype == np.float64
    assert Ctheta.dtype == np.float64
    # assert each input has the correct shape
    assert L0.ndim == 1
    assert KxStar.ndim == 1
    assert Rtot.ndim == 2
    assert Ka.ndim == 3
    assert L0.shape[0] == KxStar.shape[0]
    assert L0.shape[0] == Rtot.shape[0]
    assert Ctheta.shape == (L0.shape[0], Cplx.shape[1])
    assert Cplx.shape == (L0.shape[0], Ctheta.shape[1], Ka.shape[1])
    assert L0.shape[0] == Ka.shape[0]


>>>>>>> 928eed9f
def reformat_parameters(
    dose: float,
    recCounts: np.ndarray,
    valencies: np.ndarray,
    monomerAffs: np.ndarray,
) -> tuple[np.ndarray, np.ndarray, np.ndarray, np.ndarray, np.ndarray, np.ndarray]:
    """Reformats parameters to be compatible with the batched binding model."""

    assert recCounts.ndim == 2
    assert monomerAffs.ndim == 2
    assert valencies.ndim == 2
    assert monomerAffs.shape[0] == valencies.shape[1]
    assert valencies[0].shape[0] == monomerAffs.shape[0]
    assert recCounts.shape[1] == monomerAffs.shape[1]
    assert valencies.shape[0] == 1

    num_cells = recCounts.shape[0]
    num_receptors = recCounts.shape[1]

    ligand_conc = dose / (valencies[0][0] * 1e9)
    L0 = np.full(num_cells, ligand_conc)
    Kx_star = np.full(num_cells, 2.24e-12)
    Cplx = np.full((num_cells, 1, num_receptors), valencies)
    Ctheta = np.full((num_cells, 1), 1.0)
    Ka = np.full((num_cells, num_receptors, num_receptors), monomerAffs)

<<<<<<< HEAD
    assert L0.dtype == np.float64
    assert Kx_star.dtype == np.float64
    assert recCounts.dtype == np.float64
    assert Ka.dtype == np.float64
    assert Ctheta.dtype == np.float64
    assert L0.ndim == 1
    assert Kx_star.ndim == 1
    assert Ka.ndim == 3
    assert L0.shape[0] == Kx_star.shape[0]
    assert L0.shape[0] == recCounts.shape[0]
    assert Ctheta.shape == (L0.shape[0], Cplx.shape[1])
    assert Cplx.shape == (L0.shape[0], Ctheta.shape[1], Ka.shape[1])
    assert L0.shape[0] == Ka.shape[0]

=======
>>>>>>> 928eed9f
    return L0, Kx_star, recCounts, Cplx, Ctheta, Ka<|MERGE_RESOLUTION|>--- conflicted
+++ resolved
@@ -8,7 +8,6 @@
 from jaxopt import LevenbergMarquardt
 
 jax.config.update("jax_enable_x64", True)
-<<<<<<< HEAD
 
 
 def cyt_binding_model(
@@ -34,96 +33,11 @@
             jnp.array(Ka, dtype=jnp.float64),
         )
     )
-=======
-
-
-def cyt_binding_model(
-    dose: float,
-    recCounts: np.ndarray,
-    valencies: np.ndarray,
-    monomerAffs: np.ndarray,
-) -> np.ndarray:
-    """
-    Each system should have the same number of ligands, receptors, and complexes.
-    """
-    L0, KxStar, Rtot, Cplx, Ctheta, Ka = reformat_parameters(
-        dose, recCounts, valencies, monomerAffs
-    )
-
-    validate_inputs(L0, KxStar, Rtot, Cplx, Ctheta, Ka)
-    return np.array(
-        infer_Rbound_batched_jax(
-            jnp.array(L0, dtype=jnp.float64),
-            jnp.array(KxStar, dtype=jnp.float64),
-            jnp.array(Rtot, dtype=jnp.float64),
-            jnp.array(Cplx, dtype=jnp.float64),
-            jnp.array(Ctheta, dtype=jnp.float64),
-            jnp.array(Ka, dtype=jnp.float64),
-        )
-    )
-
-
-@jax.jit
-def infer_Rbound_batched_jax(
-    L0: jnp.ndarray,  # n_samples
-    KxStar: jnp.ndarray,  # n_samples
-    Rtot: jnp.ndarray,  # n_samples x n_R
-    Cplx: jnp.ndarray,  # n_samples x n_cplx x n_L
-    Ctheta: jnp.ndarray,  # n_samples x n_cplx
-    Ka: jnp.ndarray,  # n_samples x n_L x n_R
-) -> jnp.ndarray:
-    def process_sample(i):
-        return infer_Req(Rtot[i], L0[i], KxStar[i], Cplx[i], Ctheta[i], Ka[i])
-
-    Req, losses = jax.vmap(process_sample)(jnp.arange(Ka.shape[0]))
-
-    _ = jax.lax.cond(
-        jnp.any(losses > 1e-3),
-        lambda _: jax.debug.print(
-            "Losses exceeding threshold: {}", jnp.sum(losses > 1e-3)
-        ),
-        lambda _: None,
-        operand=None,
-    )
-
-    return Rtot - Req
-
-
-def infer_Req(
-    Rtot: jnp.ndarray,
-    L0: jnp.ndarray,
-    KxStar: jnp.ndarray,
-    Cplx: jnp.ndarray,
-    Ctheta: jnp.ndarray,
-    Ka: jnp.ndarray,
-) -> tuple[jnp.ndarray, jnp.ndarray]:
-    L0_Ctheta_KxStar = L0 * jnp.sum(Ctheta) / KxStar
-    Ka_KxStar = Ka * KxStar
-    Cplxsum = Cplx.sum(axis=0)
-
-    def residual_log(log_Req: jnp.ndarray) -> jnp.ndarray:
-        Req = jnp.exp(log_Req)
-        Rbound = infer_Rbound_from_Req(Req, Cplxsum, L0_Ctheta_KxStar, Ka_KxStar)
-        return jnp.log(Rtot) - jnp.log(Req + Rbound)
-
-    solver = LevenbergMarquardt(
-        residual_log,
-        damping_parameter=5e-4,
-        maxiter=75,
-        tol=1e-14,
-        xtol=1e-14,
-        gtol=1e-14,
-        implicit_diff=False,
-        jit=True,
-    )
-    solution = solver.run(jnp.log(Rtot / 100.0))
-    Req_opt = jnp.exp(solution.params)
->>>>>>> 928eed9f
 
     loss = solution.state.value**2
     return Req_opt, loss
 
-<<<<<<< HEAD
+
 @jax.jit
 def infer_Rbound_batched_jax(
     L0: jnp.ndarray,  # n_samples
@@ -184,9 +98,6 @@
     return Req_opt, loss
 
 
-=======
-
->>>>>>> 928eed9f
 def infer_Rbound_from_Req(
     Req: jnp.ndarray,
     Cplxsum: jnp.ndarray,
@@ -199,34 +110,6 @@
     return L0_Ctheta_KxStar * jnp.prod(Psirs**Cplxsum) * jnp.dot(Cplxsum, Psinorm)
 
 
-<<<<<<< HEAD
-=======
-def validate_inputs(
-    L0: np.ndarray,
-    KxStar: np.ndarray,
-    Rtot: np.ndarray,
-    Cplx: np.ndarray,
-    Ctheta: np.ndarray,
-    Ka: np.ndarray,
-) -> None:
-    assert L0.dtype == np.float64
-    assert KxStar.dtype == np.float64
-    assert Rtot.dtype == np.float64
-    assert Ka.dtype == np.float64
-    assert Ctheta.dtype == np.float64
-    # assert each input has the correct shape
-    assert L0.ndim == 1
-    assert KxStar.ndim == 1
-    assert Rtot.ndim == 2
-    assert Ka.ndim == 3
-    assert L0.shape[0] == KxStar.shape[0]
-    assert L0.shape[0] == Rtot.shape[0]
-    assert Ctheta.shape == (L0.shape[0], Cplx.shape[1])
-    assert Cplx.shape == (L0.shape[0], Ctheta.shape[1], Ka.shape[1])
-    assert L0.shape[0] == Ka.shape[0]
-
-
->>>>>>> 928eed9f
 def reformat_parameters(
     dose: float,
     recCounts: np.ndarray,
@@ -253,7 +136,6 @@
     Ctheta = np.full((num_cells, 1), 1.0)
     Ka = np.full((num_cells, num_receptors, num_receptors), monomerAffs)
 
-<<<<<<< HEAD
     assert L0.dtype == np.float64
     assert Kx_star.dtype == np.float64
     assert recCounts.dtype == np.float64
@@ -267,7 +149,5 @@
     assert Ctheta.shape == (L0.shape[0], Cplx.shape[1])
     assert Cplx.shape == (L0.shape[0], Ctheta.shape[1], Ka.shape[1])
     assert L0.shape[0] == Ka.shape[0]
-
-=======
->>>>>>> 928eed9f
+    
     return L0, Kx_star, recCounts, Cplx, Ctheta, Ka