import numpy as np
from numba import njit
import ot
from scipy import stats
from sklearn.neighbors import KernelDensity
from itertools import combinations_with_replacement


@njit(parallel=False)
def KL_EMD_1D(
    recAbundances: np.ndarray, targ: np.ndarray, offTarg: np.ndarray
) -> tuple[np.ndarray, np.ndarray]:
    """
    Calculates 1D EMD and KL Divergence between target and off-target populations within multiple receptors
    :param recAbundances: a numpy array of receptor abundances across cells (rows) and receptors (columns)
    :param targ: a numpy vector with boolean values indicating indices of target cells
    :param offTarg: a numpy vector with boolean values indicating indices of off-target cells
    :return:
        KL_div_vals: a vector of KL Divergences where each entry is the value for one receptor
        EMD_vals: a vector of EMDs where each entry is the value for one receptor
    """

    assert all(isinstance(i, np.bool) for i in np.append(targ,offTarg)) # Check that targ and offTarg are only boolean
    assert sum(targ) != 0 and sum(offTarg) != 0 # Check that there are target and off-target cells

    KL_div_vals = np.full(recAbundances.shape[1], np.nan)
    EMD_vals = np.full(recAbundances.shape[1], np.nan)

    targNorms = recAbundances[targ, :] / np.mean(recAbundances, axis=0)
    offTargNorms = recAbundances[offTarg, :] / np.mean(recAbundances, axis=0)

    assert targNorms.shape[0] == sum(targ) # Check that only cells of target cell type are kept
    assert targNorms.shape[0] != recAbundances.shape[0] # Check that not all cells are target cells

    for rec in range(recAbundances.shape[1]):
        if (  # Check these with pre-normalization values
            np.mean(recAbundances[:, rec]) > 5
            and np.mean(recAbundances[targ, rec]) > np.mean(recAbundances[offTarg, rec])
        ):
            targAbun = targNorms[:, rec]
            offTargAbun = offTargNorms[:, rec]

            assert all(targAbun == recAbundances[targ, rec] / np.mean(recAbundances[:, rec]))

            targKDE = KernelDensity(kernel="gaussian").fit(targAbun.reshape(-1, 1))
            offTargKDE = KernelDensity(kernel="gaussian").fit(offTargAbun.reshape(-1, 1))
            minAbun = np.minimum(targAbun.min(), offTargAbun.min()) - 10
            maxAbun = np.maximum(targAbun.max(), offTargAbun.max()) + 10
            outcomes = np.arange(minAbun, maxAbun + 1).reshape(-1, 1)
            targDist = np.exp(targKDE.score_samples(outcomes))
            offTargDist = np.exp(offTargKDE.score_samples(outcomes))
            KL_div_vals[rec] = stats.entropy(
                offTargDist.flatten() + 1e-200, targDist.flatten() + 1e-200, base=2
            )

            EMD_vals[rec] = stats.wasserstein_distance(
                targAbun, offTargAbun
            )  # Consider switching/comparing to ot.emd2_1d

    return KL_div_vals, EMD_vals


@njit(parallel=False)
def KL_EMD_2D(
    recAbundances: np.ndarray, targ: np.ndarray, offTarg: np.ndarray
) -> tuple[np.ndarray, np.ndarray]:
    """
    Calculates 2D EMD and KL Divergence between the target and off-target populations of two receptors, across multiple receptors
    :param recAbundances: a numpy array of receptor abundances across cells (rows) and receptors (columns)
    :param targ: a numpy vector with boolean values indicating indices of target cells
    :param offTarg: a numpy vector with boolean values indicating indices of off-target cells
    :return:
        KL_div_vals: an array of KL Divergences between the on- and off-target abundances of multiple receptors
            for each entry the value is calculated for two receptors, so every entry is for a different receptor pair
            the array is triangular because it is symmetric across the diagonal
            the diagonal values are the 1D distances
        EMD_vals: similar to KL_div_vals but with EMDs
    """

    assert all(isinstance(i, np.bool) for i in np.append(targ,offTarg))
    assert sum(targ) != 0 and sum(offTarg) != 0

    KL_div_vals = np.full((recAbundances.shape[1], recAbundances.shape[1]), np.nan)
    EMD_vals = np.full((recAbundances.shape[1], recAbundances.shape[1]), np.nan)

    targNorms = recAbundances[targ, :] / np.mean(recAbundances, axis=0)
    offTargNorms = recAbundances[offTarg, :] / np.mean(recAbundances, axis=0)

    assert targNorms.shape[0] == sum(targ)
    assert targNorms.shape[0] != recAbundances.shape[0]

    row, col = np.tril_indices(recAbundances.shape[1])  # Triangle indices, includes diagonal (k=0 by default)
    for rec1, rec2 in zip(row, col):
        if (
            np.mean(recAbundances[:, rec1]) > 5
            and np.mean(recAbundances[:, rec2]) > 5
            and np.mean(recAbundances[targ, rec1]) > np.mean(recAbundances[offTarg, rec1])
            and np.mean(recAbundances[targ, rec2]) > np.mean(recAbundances[offTarg, rec2])
        ):
            targAbun1, targAbun2 = targNorms[:, rec1], targNorms[:, rec2]
            offTargAbun1, offTargAbun2 = offTargNorms[:, rec1], offTargNorms[:, rec2]

            assert all(targAbun1 == recAbundances[targ, rec1] / np.mean(recAbundances[:, rec1]))

            targAbunAll = np.vstack((targAbun1, targAbun2)).transpose()
            offTargAbunAll = np.vstack((offTargAbun1, offTargAbun2)).transpose()

            assert targAbunAll.shape == (np.sum(targ), 2)

            targKDE = KernelDensity(kernel="gaussian").fit(targAbunAll.reshape(-1, 2))
            offTargKDE = KernelDensity(kernel="gaussian").fit(offTargAbunAll.reshape(-1, 2))
            minAbun = np.minimum(targAbunAll.min(), offTargAbunAll.min()) - 10
            maxAbun = np.maximum(targAbunAll.max(), offTargAbunAll.max()) + 10
            X, Y = np.mgrid[
                minAbun : maxAbun : ((maxAbun - minAbun) / 100),
                minAbun : maxAbun : ((maxAbun - minAbun) / 100),
            ]
            outcomes = np.concatenate((X.reshape(-1, 1), Y.reshape(-1, 1)), axis=1)
            targDist = np.exp(targKDE.score_samples(outcomes))
            offTargDist = np.exp(offTargKDE.score_samples(outcomes))
            KL_div_vals[rec1, rec2] = stats.entropy(
                offTargDist.flatten() + 1e-200, targDist.flatten() + 1e-200, base=2
            )

            M = ot.dist(targAbunAll, offTargAbunAll)
            a = np.ones((targAbunAll.shape[0],)) / targAbunAll.shape[0]
            b = np.ones((offTargAbunAll.shape[0],)) / offTargAbunAll.shape[0]
            EMD_vals[rec1, rec2] = ot.emd2(
                a, b, M, numItermax=100  # Check numIterMax
            )

    return KL_div_vals, EMD_vals


@njit(parallel=False)
def KL_EMD_3D(
    recAbundances: np.ndarray, targ: np.ndarray, offTarg: np.ndarray
) -> tuple[np.ndarray, np.ndarray]:
    """
    3D applicatin of KL Divergence and EMD
    NOT YET IMPLEMENTED
    """

    raise NotImplementedError("3D KL Divergence and EMD not yet implemented")

    assert all(isinstance(i, np.bool) for i in np.append(targ,offTarg))
    assert sum(targ) != 0 and sum(offTarg) != 0

    KL_div_vals = np.full((recAbundances.shape[1], recAbundances.shape[1], recAbundances.shape[1]), np.nan)
    EMD_vals = np.full((recAbundances.shape[1], recAbundances.shape[1], recAbundances.shape[1]), np.nan)

    targNorms = recAbundances[targ, :] / np.mean(recAbundances, axis=0)
    offTargNorms = recAbundances[offTarg, :] / np.mean(recAbundances, axis=0)

    assert targNorms.shape[0] == sum(targ)
    assert targNorms.shape[0] != recAbundances.shape[0]

    for rec1, rec2, rec3 in combinations_with_replacement(range(recAbundances.shape[1]), 3):  # 3D triangle (pyramidal?) indices, with replacement includes diagonals
        if (
            np.mean(recAbundances[:, rec1]) > 5
            and np.mean(recAbundances[:, rec2]) > 5
            and np.mean(recAbundances[:, rec3]) > 5
            and np.mean(recAbundances[targ, rec1]) > np.mean(recAbundances[offTarg, rec1])
            and np.mean(recAbundances[targ, rec2]) > np.mean(recAbundances[offTarg, rec2])
            and np.mean(recAbundances[targ, rec3]) > np.mean(recAbundances[offTarg, rec3])
        ):
<<<<<<< HEAD
            targAbun1, targAbun2, targAbun3 = targNorms[:, rec1], targNorms[:, rec2], targNorms[:, rec3]
            offTargAbun1, offTargAbun2, offTargAbun3 = offTargNorms[:, rec1], offTargNorms[:, rec2], offTargNorms[:, rec3]

            assert all(targAbun1 == recAbundances[targ, rec1] / np.mean(recAbundances[:, rec1]))

            targAbunAll = np.vstack(
                (targAbun1, targAbun2, targAbun3)
            ).transpose()
            offTargAbunAll = np.vstack(
                (offTargAbun1, offTargAbun2, offTargAbun3)
            ).tranpose()  # Check that this is the same as original concat

            assert targAbunAll.shape == (np.sum(targ), 3)

            KL_div_vals[rec1, rec2, rec3] = 0 # Placeholder unimplemented

            M = ot.dist(targAbunAll, offTargAbunAll)
            a = np.ones((targAbunAll.shape[0],)) / targAbunAll.shape[0]
            b = np.ones((offTargAbunAll.shape[0],)) / offTargAbunAll.shape[0]
            EMD_vals[rec1, rec2, rec3] = ot.emd2(
                a, b, M, numItermax=100  # Check numIterMax
            ) 

    return KL_div_vals, EMD_vals
=======
            if special_receptor is not None:
                return KL_div  # Return the distance value directly
            results.append((KL_div, receptor_name, signal_receptor))
        else:
            results.append((-1, receptor_name, signal_receptor))

    sorted_results = sorted(results, reverse=True)
    top_receptor_info = [
        (receptor_name, KL_div, signal_receptor)
        for KL_div, receptor_name, signal_receptor in sorted_results[:10]
    ]
    # bar graph
    receptor_names = [info[0] for info in top_receptor_info]
    distances = [info[1] for info in top_receptor_info]
    if ax is not None:
        ax.bar(range(len(receptor_names)), distances)
        ax.set_xlabel("Receptor")
        ax.set_ylabel("Distance")
        ax.set_title("Top 5 Receptor Distances (2D)")
        ax.set_xticks(range(len(receptor_names)))
        ax.set_xticklabels(receptor_names, rotation="vertical")

    return sorted_results
>>>>>>> efee0c3f
<|MERGE_RESOLUTION|>--- conflicted
+++ resolved
@@ -164,7 +164,6 @@
             and np.mean(recAbundances[targ, rec2]) > np.mean(recAbundances[offTarg, rec2])
             and np.mean(recAbundances[targ, rec3]) > np.mean(recAbundances[offTarg, rec3])
         ):
-<<<<<<< HEAD
             targAbun1, targAbun2, targAbun3 = targNorms[:, rec1], targNorms[:, rec2], targNorms[:, rec3]
             offTargAbun1, offTargAbun2, offTargAbun3 = offTargNorms[:, rec1], offTargNorms[:, rec2], offTargNorms[:, rec3]
 
@@ -188,29 +187,4 @@
                 a, b, M, numItermax=100  # Check numIterMax
             ) 
 
-    return KL_div_vals, EMD_vals
-=======
-            if special_receptor is not None:
-                return KL_div  # Return the distance value directly
-            results.append((KL_div, receptor_name, signal_receptor))
-        else:
-            results.append((-1, receptor_name, signal_receptor))
-
-    sorted_results = sorted(results, reverse=True)
-    top_receptor_info = [
-        (receptor_name, KL_div, signal_receptor)
-        for KL_div, receptor_name, signal_receptor in sorted_results[:10]
-    ]
-    # bar graph
-    receptor_names = [info[0] for info in top_receptor_info]
-    distances = [info[1] for info in top_receptor_info]
-    if ax is not None:
-        ax.bar(range(len(receptor_names)), distances)
-        ax.set_xlabel("Receptor")
-        ax.set_ylabel("Distance")
-        ax.set_title("Top 5 Receptor Distances (2D)")
-        ax.set_xticks(range(len(receptor_names)))
-        ax.set_xticklabels(receptor_names, rotation="vertical")
-
-    return sorted_results
->>>>>>> efee0c3f
+    return KL_div_vals, EMD_vals