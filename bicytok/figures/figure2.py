<<<<<<< HEAD
from ..distanceMetricFuncs import KL_EMD_1D
=======
import numpy as np

from ..distanceMetricFuncs import KL_EMD_1D
from ..imports import importCITE
>>>>>>> 6318ddf3
from .common import getSetup


def makeFigure():
    """
     Generates horizontal bar charts to visualize the top 5 markers with the highest KL Divergence and Earth Mover's Distance (EMD) values, comparing target and off-target cell distributions using CITE-seq data.

     Data Import:
    - Imports the CITE-seq dataframe (`importCITE`) and the plotting setup (`getSetup`).
    - Defines a target cell type (default: "Treg") and an off-target state (`offTargState`), specifying which cells are considered "off-target".

     Off-Target State Definitions:
    - Allows the selection of different off-target conditions using `offTargState`:
      - `offTargState = 0`: All non-memory Tregs.
      - `offTargState = 1`: All non-Tregs.
      - `offTargState = 2`: Only naive Tregs.

      KL Divergence and EMD Calculation**:
    - Computes the 1D KL divergence and EMD for each marker between the target and off-target cell distributions using `KL_EMD_1D`.
    - Returns two arrays: one with KL divergence values and one with EMD values.

    Identifies the top 5 markers with the highest KL divergence and the top 5 markers with the highest EMD.
    - Plots horizontal bar charts for these top markers:
      - **KL Divergence Plot**: Top 5 markers sorted by KL divergence.
      - **EMD Plot**: Top 5 markers sorted by EMD.
    - Each plot is labeled with marker names on the y-axis and their respective values (KL or EMD) on the x-axis.

    """
    ax, f = getSetup((8, 8), (1, 2))

    targCell = "Treg"
    offTargState = 0

    CITE_DF = importCITE()

    # Filter out non-marker columns
    non_marker_columns = ["CellType1", "CellType2", "CellType3", "Cell"]
    marker_columns = CITE_DF.columns[~CITE_DF.columns.isin(non_marker_columns)]
    markerDF = CITE_DF.loc[:, marker_columns]

    on_target = (CITE_DF["CellType3"] == targCell).to_numpy()

    off_target_conditions = {
        0: (CITE_DF["CellType3"] != targCell),  # All non-memory Tregs
        1: (CITE_DF["CellType2"] != "Treg"),  # All non-Tregs
        2: (CITE_DF["CellType3"] == "Treg Naive"),  # Naive Tregs
    }

    if offTargState in off_target_conditions:
        off_target_mask = off_target_conditions[offTargState].to_numpy()
    else:
        raise ValueError("Invalid offTargState value. Must be 0, 1, or 2.")

    recAbundances = markerDF.to_numpy()

    KL_values, EMD_values = KL_EMD_1D(recAbundances, on_target, off_target_mask)

    top_5_KL_indices = np.argsort(np.nan_to_num(KL_values))[-5:]
    top_5_EMD_indices = np.argsort(np.nan_to_num(EMD_values))[-5:]

    # Plot KL values
    ax[0].barh(
        markerDF.columns[top_5_KL_indices], KL_values[top_5_KL_indices], color="b"
    )
    ax[0].set_title("Top 5 KL Divergence Values")
    ax[0].set_xlabel("KL Divergence")
    ax[0].invert_yaxis()

    # Plot EMD values
    ax[1].barh(
        markerDF.columns[top_5_EMD_indices], EMD_values[top_5_EMD_indices], color="g"
    )
    ax[1].set_title("Top 5 EMD Values")
    ax[1].set_xlabel("EMD Value")
    ax[1].invert_yaxis()

    return f<|MERGE_RESOLUTION|>--- conflicted
+++ resolved
@@ -1,11 +1,7 @@
-<<<<<<< HEAD
-from ..distanceMetricFuncs import KL_EMD_1D
-=======
 import numpy as np
 
 from ..distanceMetricFuncs import KL_EMD_1D
 from ..imports import importCITE
->>>>>>> 6318ddf3
 from .common import getSetup
 
 
