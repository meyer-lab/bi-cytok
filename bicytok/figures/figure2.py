--- conflicted
+++ resolved
@@ -1,12 +1,6 @@
-<<<<<<< HEAD
 from ..distanceMetricFuncs import KL_EMD_1D
-=======
-from os.path import dirname
-
->>>>>>> 92ab5cac
 import numpy as np
 from imports import importCITE
-
 from ..distanceMetricFuncs import KL_EMD_1D
 from .common import getSetup
 
