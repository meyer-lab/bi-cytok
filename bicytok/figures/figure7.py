--- conflicted
+++ resolved
@@ -3,36 +3,6 @@
 import pandas as pd
 import seaborn as sns
 
-<<<<<<< HEAD
-from ..distanceMetricFuncs import EMD_2D
-from ..imports import importCITE
-from .common import getSetup
-
-TARGET_CELL = "Treg"
-
-
-def makeFigure():
-    """Figure to generate clustermaps of EMD values for receptors
-    + specified cell type"""
-    ax, f = getSetup((40, 40), (1, 1))
-
-    markerDF = importCITE()
-    new_df = markerDF.head(1000)
-    # Armaan: you are creating a list of receptors and then overwriting it right after.
-    receptors = []
-    for column in new_df.columns:
-        if column not in ["CellType1", "CellType2", "CellType3", "Cell"]:
-            receptors.append(column)
-
-    # Clustermap for EMD
-    resultsEMD = []
-    receptors = ["CD25", "CD35"]
-    for receptor in receptors:
-        val = EMD_2D(new_df, receptor, TARGET_CELL, special_receptor=None, ax=None)
-        resultsEMD.append(val)
-    flattened_results = [
-        result_tuple for inner_list in resultsEMD for result_tuple in inner_list
-=======
 from ..distanceMetricFuncs import KL_EMD_2D
 from ..imports import importCITE
 from .common import getSetup
@@ -84,7 +54,6 @@
     receptors_of_interest = ["CD25", "CD35"]
     filtered_markerDF = markerDF.loc[
         :, markerDF.columns.str.contains("|".join(receptors_of_interest), case=False)
->>>>>>> 6318ddf3
     ]
 
     on_target = (CITE_DF["CellType3"] == targCell).to_numpy()
