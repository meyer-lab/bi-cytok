--- conflicted
+++ resolved
@@ -16,15 +16,11 @@
 import ot.plot
 from ..selectivityFuncs import convFactCalc
 from ..selectivityFuncs import getSampleAbundances, optimizeDesign
-<<<<<<< HEAD
 from scipy.stats import norm
 from scipy.cluster import hierarchy
 from os.path import dirname, join
 
 path_here = dirname(dirname(__file__))
-=======
-
->>>>>>> 49829566
 
 matplotlib.rcParams["legend.labelspacing"] = 0.2
 matplotlib.rcParams["legend.fontsize"] = 8
