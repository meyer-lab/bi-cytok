--- conflicted
+++ resolved
@@ -63,7 +63,6 @@
 
 
 def makeFigure():
-<<<<<<< HEAD
     ax, f = getSetup((35, 7), (1, 4))
 
     np.random.seed(98)
@@ -71,15 +70,6 @@
 
     # Parameters
     sample_size = 100  
-=======
-    ax, f = getSetup((28, 14), (2,2))
-    
-    np.random.seed(98)
-    seed = 98
-
-    # Distance metric parameters
-    offTargState = 1
->>>>>>> 30a2bc09
     targCell = "Treg"
     sample_size_dist = 1000
 
@@ -195,15 +185,9 @@
             targRecs = dfTargCell[[signal_receptor] + targets].to_numpy()
             offTargRecs = dfOffTargCell[[signal_receptor] + targets].to_numpy()
 
-<<<<<<< HEAD
             optSelec, optAffs = optimize_affs(
                 targRecs=targRecs, 
                 offTargRecs=offTargRecs,
-=======
-            optSelec, aff = optimize_affs(
-                targRecs=targRecs.to_numpy(),
-                offTargRecs=offTargRecs.to_numpy(),
->>>>>>> 30a2bc09
                 dose=dose,
                 valencies=modelValencies,
             )
@@ -253,7 +237,6 @@
         ax=ax[1],
         legend=True,
     )
-<<<<<<< HEAD
     ax[1].legend(loc="upper left", bbox_to_anchor=(1, 1), frameon=True)
     
     sns.scatterplot(
@@ -277,10 +260,6 @@
     legend=False,
     )
     
-=======
-    
-
->>>>>>> 30a2bc09
     valency_2_df = metrics_df[metrics_df["Valency"] == "Valency 2"]
     valency_4_df = metrics_df[metrics_df["Valency"] == "Valency 4"]
     valency_2_df = valency_2_df.dropna(subset=["KL Divergence", "Selectivity (Rbound)"])
@@ -337,25 +316,16 @@
     ax[0].set_ylabel("Selectivity (Rbound)", fontsize=14)
     ax[1].set_xlabel("EMD", fontsize=14)
     ax[1].set_ylabel("Selectivity (Rbound)", fontsize=14)
-<<<<<<< HEAD
     ax[2].set_xlabel("KL Divergence", fontsize=14)
     ax[2].set_ylabel("Affinity", fontsize=14)
     ax[3].set_xlabel("EMD", fontsize=14)
     ax[3].set_ylabel("Affinity", fontsize=14)
 
-=======
-   
-    ax[2].set_xlabel("KL Divergence", fontsize=14)
-    ax[2].set_ylabel("Affinity", fontsize=14)
-    #ax[3].set_xlabel("EMD", fontsize=14)
-    #ax[3].set_ylabel("Affinity", fontsize=14)
-    '''
->>>>>>> 30a2bc09
     for a in ax:
         a.tick_params(axis="both", labelsize=12)
         sns.despine(ax=a, trim=True)
         for spine in a.spines.values():
             spine.set_linewidth(1.5)
         a.legend(fontsize=12, loc="best")
-    '''
+    
     return f