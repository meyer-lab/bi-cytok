"""
Implementation of a simple multivalent binding model.
"""

import os
import numpy as np
import pandas as pd
from .BindingMod import polyc
from .imports import getBindDict, importReceptors
from os.path import join

path_here = os.path.dirname(os.path.dirname(__file__))


def getKxStar():
    return 2.24e-12


def cytBindingModel(mut, val, doseVec, cellType, x=False, date=False):
    """Runs binding model for a given mutein, valency, dose, and cell type."""
    recDF = importReceptors()
    recCount = np.ravel(
        [
            recDF.loc[(recDF.Receptor == "IL2Ra") & (recDF["Cell Type"] == cellType)].Mean.values,
            recDF.loc[(recDF.Receptor == "IL2Rb") & (recDF["Cell Type"] == cellType)].Mean.values,
        ]
    )

    mutAffDF = pd.read_csv("./bicytok/data/WTmutAffData.csv")
    Affs = mutAffDF.loc[(mutAffDF.Mutein == mut)]
    Affs = np.power(np.array([Affs["IL2RaKD"].values, Affs["IL2RBGKD"].values]) / 1e9, -1)
    Affs = np.reshape(Affs, (1, -1))
    Affs = np.repeat(Affs, 2, axis=0)
    np.fill_diagonal(Affs, 1e2)  # Each cytokine can only bind one a and one b

    if doseVec.size == 1:
        doseVec = np.array([doseVec])
    output = np.zeros(doseVec.size)

    for i, dose in enumerate(doseVec):
        if x:
            output[i] = polyc(dose / 1e9, np.power(10, x[0]), recCount, [[val, val]], Affs)[1]
        else:
            output[i] = polyc(dose / 1e9, getKxStar(), recCount, [[val, val]], Affs)[1]  # IL2RB binding only
    if date:
        convDict = getBindDict()
        if cellType[-1] == "$":  # if it is a binned pop, use ave fit
            output *= convDict.loc[(convDict.Date == date) & (convDict.Cell == cellType[0:-13])].Scale.values
        else:
            output *= convDict.loc[(convDict.Date == date) & (convDict.Cell == cellType)].Scale.values
    return output


def cytBindingModel_basicSelec(counts) -> float:
    """Runs binding model for a given dataframe of epitope abundances"""
    mut = 'IL2'
    val = 1
    dose = 0.1

    recCount = np.ravel(counts)
    mutAffDF = pd.read_csv("./bicytok/data/WTmutAffData.csv")
    Affs = mutAffDF.loc[(mutAffDF.Mutein == mut)]
    Affs = np.power(np.array([Affs["IL2RaKD"].values, Affs["IL2RBGKD"].values]) / 1e9, -1)
    Affs = np.reshape(Affs, (1, -1))
    Affs = np.repeat(Affs, 2, axis=0)
    np.fill_diagonal(Affs, 1e2)  # Each cytokine can only bind one a and one b

    return polyc(dose / 1e9, getKxStar(), recCount, [[val, val]], Affs)[1]  # IL2RB binding only


# CITEseq Tetra valent exploration functions below

def cytBindingModel_CITEseq(mutAffDF, counts, betaAffs, val) -> float:
    """Runs binding model for a given epitopes abundance, betaAffinity, valency, and mutein type."""

    dose = 0.1
    recCount = np.ravel(counts)

    Affs = np.power(np.array([mutAffDF["IL2RaKD"].values, [betaAffs]]) / 1e9, -1)

    Affs = np.reshape(Affs, (1, -1))
    Affs = np.repeat(Affs, 2, axis=0)
    np.fill_diagonal(Affs, 1e2)  # Each cytokine can only bind one a and one b
    vals = np.full((1, 2), val)

    return polyc(dose / 1e9, getKxStar(), recCount, vals, Affs)[1]


def cytBindingModel_bispecCITEseq(counts, betaAffs, recXaff, vals, mut, x=False) -> float:
    """Runs bispecific binding model built for CITEseq data for a given mutein, epitope, valency, dose, and cell type."""

    recXaff = np.power(10, recXaff)
    doseVec = np.array([0.1])
    recCount = np.ravel(counts)
    mutAffDF = pd.read_csv(join(path_here, "bicytok/data/WTmutAffData.csv"))
    Affs = mutAffDF.loc[(mutAffDF.Mutein == mut)]
    Affs = np.power(np.array([Affs["IL2RaKD"].values, [betaAffs]]) / 1e9, -1)
    Affs = np.reshape(Affs, (1, -1))
    Affs = np.append(Affs, recXaff)
    holder = np.full((3, 3), 1e2)
    np.fill_diagonal(holder, Affs)
    Affs = holder
    if doseVec.size == 1:
        doseVec = np.array([doseVec])
    output = np.zeros(doseVec.size)

    for i, dose in enumerate(doseVec):
        if x:
            output[i] = polyc(dose / (val * 1e9), np.power(10, x[0]), recCount, vals, Affs)[0][1]
        else:
            output[i] = polyc(dose / (val * 1e9), getKxStar(), recCount, vals, Affs)[0][1]

<<<<<<< HEAD
    return output
=======
    return polyc(dose / (val * 1e9), getKxStar(), recCount, vals, Affs)[1]
>>>>>>> 3b7ccb45

def cytBindingModel_bispecOpt(recCount: np.ndarray, holder: np.ndarray, dose: float, vals: np.ndarray, x=False):
    """Runs binding model for a given mutein, valency, dose, and cell type."""
    # Check that values are in correct placement, can invert
    doseVec = np.array(dose)
    Kx = getKxStar()
<<<<<<< HEAD

    if doseVec.size == 1:
        doseVec = np.array([doseVec])
    output = np.zeros(doseVec.size)

    for i, dose in enumerate(doseVec):
        output[i] = polyc(dose / (vals[0] * 1e9), Kx, recCount, [vals], holder)[0][0]

    return output
=======
    
    return polyc(dose / (val * 1e9), Kx, recCount, vals, holder)[1]
>>>>>>> 3b7ccb45
<|MERGE_RESOLUTION|>--- conflicted
+++ resolved
@@ -110,18 +110,13 @@
         else:
             output[i] = polyc(dose / (val * 1e9), getKxStar(), recCount, vals, Affs)[0][1]
 
-<<<<<<< HEAD
     return output
-=======
-    return polyc(dose / (val * 1e9), getKxStar(), recCount, vals, Affs)[1]
->>>>>>> 3b7ccb45
 
 def cytBindingModel_bispecOpt(recCount: np.ndarray, holder: np.ndarray, dose: float, vals: np.ndarray, x=False):
     """Runs binding model for a given mutein, valency, dose, and cell type."""
     # Check that values are in correct placement, can invert
     doseVec = np.array(dose)
     Kx = getKxStar()
-<<<<<<< HEAD
 
     if doseVec.size == 1:
         doseVec = np.array([doseVec])
@@ -130,8 +125,4 @@
     for i, dose in enumerate(doseVec):
         output[i] = polyc(dose / (vals[0] * 1e9), Kx, recCount, [vals], holder)[0][0]
 
-    return output
-=======
-    
-    return polyc(dose / (val * 1e9), Kx, recCount, vals, holder)[1]
->>>>>>> 3b7ccb45
+    return output