--- conflicted
+++ resolved
@@ -13,7 +13,6 @@
 path_here = os.path.dirname(os.path.dirname(__file__))
 
 
-<<<<<<< HEAD
 # Armaan: don't use lru_cache if function returns mutable value. See my
 # explanation here: https://github.com/meyer-lab/tensordata/pull/26.
 # Will you be calling this function multiple times throughout a single program?
@@ -21,10 +20,7 @@
 # copies which you can change if you need to. You may consider passing the data
 # as a function argument if this is called in separate spots throughout the
 # codebase.
-@lru_cache(maxsize=None)
-=======
 @cache
->>>>>>> 6318ddf3
 def getBindDict():
     """Gets binding to pSTAT fluorescent conversion dictionary"""
     path = os.path.dirname(os.path.dirname(__file__))
@@ -34,12 +30,7 @@
     return bindingDF
 
 
-<<<<<<< HEAD
-# Armaan: lru_cache mutable return value
-@lru_cache(maxsize=None)
-=======
 @cache
->>>>>>> 6318ddf3
 def importReceptors():
     """Makes Complete receptor expression Dict"""
     # Armaan: it is bad practice to hard-code path separators into strings,
@@ -66,12 +57,7 @@
     return recDF
 
 
-<<<<<<< HEAD
-# Armaan: lru_cache mutable return value
-@lru_cache(maxsize=None)
-=======
 @cache
->>>>>>> 6318ddf3
 def makeCITEdf():
     """Makes cite surface epitope csv for given cell type,
     DON'T USE THIS UNLESS DATA NEEDS RESTRUCTURING"""
